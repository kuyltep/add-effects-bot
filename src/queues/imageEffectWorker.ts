--- conflicted
+++ resolved
@@ -34,45 +34,9 @@
 ];
 const FAL_AI_EFFECTS = ['plushify', 'ghiblify', 'cartoonify'];
 
-<<<<<<< HEAD
-// Initialize Redis with Railway-specific settings
-const redisConfig = config.redis.url
-  ? (() => {
-      const redisURL = new URL(config.redis.url);
-      const redisConfig: any = {
-        host: redisURL.hostname,
-        port: parseInt(redisURL.port) || 6379,
-        maxRetriesPerRequest: null, // BullMQ требует null
-        lazyConnect: true,
-      };
-
-      // Добавляем username/password только если они есть (для локальной разработки могут отсутствовать)
-      if (redisURL.username) {
-        redisConfig.username = redisURL.username;
-      }
-      if (redisURL.password) {
-        redisConfig.password = redisURL.password;
-      }
-
-      // Railway требует dual stack lookup только для внутренних соединений
-      if (
-        redisURL.hostname.includes('railway.internal') ||
-        redisURL.hostname.includes('rlwy.net')
-      ) {
-        redisConfig.family = 0;
-      }
-
-      return redisConfig;
-    })()
-  : undefined;
-
-// Create Redis publisher for sending messages to bot
-const redisPublisher = createRedisPublisher();
-=======
 // Initialize resources
 let redisConnection = createRedisConnection();
 let redisPublisher = createRedisPublisher();
->>>>>>> 6fc8557d
 
 // i18n translations for effect worker
 const translations = {
@@ -338,30 +302,6 @@
           job.data.effectObject,
           prompt
         );
-<<<<<<< HEAD
-
-        Logger.info(`✅ [ImageEffectWorker] Логотип/баннер применен через OpenAI`, {
-          finalOutputPath,
-        });
-      } else if (apiProvider === 'runway') {
-        Logger.info(`🎬 [ImageEffectWorker] Обработка через Runway`, {
-          effect,
-          localFilePaths,
-          prompt,
-          resolution,
-        });
-
-        finalOutputPath = await generateJointPhoto(
-          localFilePaths,
-          prompt,
-          resolution as Resolution
-        );
-
-        Logger.info(`✅ [ImageEffectWorker] Изображение обработано через Runway`, {
-          finalOutputPath,
-        });
-      }
-=======
       } 
       // else if (apiProvider === 'runway') {
       //   finalOutputPath = await generateJointPhoto(
@@ -370,7 +310,6 @@
       //     resolution as Resolution
       //   );
       // }
->>>>>>> 6fc8557d
     } else {
       const errorMsg = `Unsupported effect type: ${effect}`;
       Logger.error(`❌ [ImageEffectWorker] ${errorMsg}`, {
@@ -521,79 +460,6 @@
 
 // Create the worker
 function createWorker() {
-<<<<<<< HEAD
-  if (!redisConfig) {
-    throw new Error('Redis not configured - cannot create image effect worker');
-  }
-
-  return new Worker<ImageEffectJobData>(QUEUE_NAME, processImageEffectJob, {
-    connection: redisConfig,
-    concurrency: parseInt(process.env.EFFECT_WORKER_CONCURRENCY || '3', 10),
-    limiter: {
-      max: 10,
-      duration: 1000,
-    },
-  });
-}
-
-// Create and initialize worker
-if (redisConfig) {
-  worker = createWorker();
-
-  // Добавляем обработчики событий для диагностики
-  worker.on('active', (job: Job<ImageEffectJobData>) => {
-    Logger.info(`▶️ [ImageEffectWorker] Задание ${job.id} начато`, {
-      jobId: job.id,
-      generationId: job.data.generationId,
-      effect: job.data.effect,
-      userId: job.data.userId,
-    });
-  });
-
-  worker.on('completed', (job: Job<ImageEffectJobData>) => {
-    Logger.info(`✅ [ImageEffectWorker] Задание ${job.id} завершено успешно`, {
-      jobId: job.id,
-      generationId: job.data.generationId,
-    });
-  });
-
-  worker.on('failed', (job: Job<ImageEffectJobData>, err: Error) => {
-    Logger.error(
-      `❌ [ImageEffectWorker] Job ${job.id} failed for generation ${job.data.generationId}`,
-      {
-        error: err.message,
-        stack: err.stack,
-        attemptsMade: job.attemptsMade,
-        jobData: job.data,
-      }
-    );
-  });
-
-  worker.on('error', err => {
-    Logger.error('💥 [ImageEffectWorker] BullMQ Worker Error', {
-      error: err.message,
-      stack: err.stack,
-    });
-  });
-
-  worker.on('ready', () => {
-    Logger.info('🟢 [ImageEffectWorker] Worker готов к обработке заданий');
-  });
-
-  worker.on('paused', () => {
-    Logger.warn('⏸️ [ImageEffectWorker] Worker приостановлен');
-  });
-
-  worker.on('resumed', () => {
-    Logger.info('▶️ [ImageEffectWorker] Worker возобновлен');
-  });
-
-  console.log('✅ Image effect worker initialized');
-} else {
-  console.log('⚠️  Image effect worker not initialized - Redis not available');
-}
-
-=======
   try {
     return new Worker<ImageEffectJobData>(QUEUE_NAME, processImageEffectJob, {
       connection: redisConnection,
@@ -617,7 +483,6 @@
   }
 }
 
->>>>>>> 6fc8557d
 // Graceful shutdown handler
 const gracefulShutdown = async () => {
   try {

--- conflicted
+++ resolved
@@ -10,14 +10,8 @@
   );
 }
 
-<<<<<<< HEAD
-// Debug Redis URL (mask password for security)
-console.log('Redis URL configured:', redisUrl ? redisUrl.replace(/:[^:@]*@/, ':***@') : 'NOT SET');
-console.log('NODE_ENV:', process.env.NODE_ENV);
-=======
 // Connection registry to track all active connections
 const activeConnections = new Set<Redis>();
->>>>>>> 6fc8557d
 
 // Connection options
 const connectionOptions = {
@@ -38,13 +32,6 @@
     return Math.min(times * 1000, 3000);
   },
 };
-
-// Track all Redis connections for cleanup
-const activeConnections = new Set<Redis>();
-
-// Add connection throttling to prevent race conditions
-let connectionCreationCount = 0;
-const MAX_CONCURRENT_CONNECTIONS = 10;
 
 /**
  * Registers a connection for tracking and cleanup
@@ -81,34 +68,7 @@
   );
 
   const connection = new Redis(redisUrl, connectionOptions);
-<<<<<<< HEAD
-
-  connection.on('error', err => {
-    Logger.error(err, { context: 'Redis Connection' });
-    console.error('Redis connection error:', err.message);
-  });
-
-  connection.on('connect', () => {
-    console.log(`Redis connection established (${connectionCreationCount})`);
-  });
-
-  connection.on('ready', () => {
-    console.log(`Redis connection ready (${connectionCreationCount})`);
-  });
-
-  connection.on('close', () => {
-    connectionCreationCount = Math.max(0, connectionCreationCount - 1);
-    console.log(`Redis connection closed (remaining: ${connectionCreationCount})`);
-    activeConnections.delete(connection);
-  });
-
-  // Track the connection
-  activeConnections.add(connection);
-
-  return connection;
-=======
   return registerConnection(connection, 'Redis Connection');
->>>>>>> 6fc8557d
 }
 
 /**
@@ -120,33 +80,7 @@
 
   console.log('Creating Redis subscriber...');
   const subscriber = new Redis(redisUrl, connectionOptions);
-<<<<<<< HEAD
-
-  subscriber.on('error', err => {
-    Logger.error(err, { context: 'Redis Subscriber' });
-    console.error('Redis subscriber error:', err.message);
-  });
-
-  subscriber.on('connect', () => {
-    console.log('Redis subscriber connected');
-  });
-
-  subscriber.on('ready', () => {
-    console.log('Redis subscriber ready');
-  });
-
-  subscriber.on('close', () => {
-    console.log('Redis subscriber closed');
-    activeConnections.delete(subscriber);
-  });
-
-  // Track the connection
-  activeConnections.add(subscriber);
-
-  return subscriber;
-=======
   return registerConnection(subscriber, 'Redis Subscriber');
->>>>>>> 6fc8557d
 }
 
 /**
@@ -158,33 +92,7 @@
 
   console.log('Creating Redis publisher...');
   const publisher = new Redis(redisUrl, connectionOptions);
-<<<<<<< HEAD
-
-  publisher.on('error', err => {
-    Logger.error(err, { context: 'Redis Publisher' });
-    console.error('Redis publisher error:', err.message);
-  });
-
-  publisher.on('connect', () => {
-    console.log('Redis publisher connected');
-  });
-
-  publisher.on('ready', () => {
-    console.log('Redis publisher ready');
-  });
-
-  publisher.on('close', () => {
-    console.log('Redis publisher closed');
-    activeConnections.delete(publisher);
-  });
-
-  // Track the connection
-  activeConnections.add(publisher);
-
-  return publisher;
-=======
   return registerConnection(publisher, 'Redis Publisher');
->>>>>>> 6fc8557d
 }
 
 /**
@@ -223,114 +131,6 @@
 }
 
 /**
-<<<<<<< HEAD
- * Test Redis connection
- */
-export async function testRedisConnection(): Promise<boolean> {
-  if (!redisUrl) {
-    console.log('Redis URL not configured, skipping Redis test');
-    return false;
-  }
-
-  // Add small delay to avoid race conditions with other connections
-  await new Promise(resolve => setTimeout(resolve, 500));
-
-  console.log('Testing Redis connection...');
-  console.log('Redis URL:', redisUrl.replace(/:[^:@]*@/, ':***@'));
-
-  let testConnection: Redis | null = null;
-
-  try {
-    testConnection = new Redis(redisUrl, {
-      connectTimeout: 8000, // Increased timeout
-      lazyConnect: true,
-      // Railway требует family: 0 для dual stack lookup
-      family: 0,
-      retryStrategy: () => null, // Don't retry for test
-    });
-
-    await testConnection.connect();
-    await testConnection.ping();
-    console.log('✅ Redis connection test successful');
-    return true;
-  } catch (error) {
-    console.error('❌ Redis connection test failed:', error.message);
-    console.error('Error code:', error.code);
-
-    // Log additional details for debugging
-    if (error.code === 'ENOTFOUND') {
-      console.error('\n🔍 DNS RESOLUTION FAILED:');
-      console.error('Trying Railway-specific solutions...');
-      console.error('\n💡 RAILWAY REDIS SOLUTIONS:');
-      console.error('1. Using family: 0 for dual stack lookup (current attempt)');
-      console.error('2. If still failing, try REDIS_PUBLIC_URL instead of REDIS_URL');
-      console.error('3. Ensure Redis service is in the same Railway project');
-      console.error('4. Try adding ?family=0 to REDIS_URL manually');
-
-      // Extract hostname for additional info
-      const hostname = error.hostname || 'unknown';
-      console.error(`\n🌐 Failed hostname: ${hostname}`);
-
-      if (hostname.includes('railway.internal')) {
-        console.error('→ Railway internal network issue - trying family: 0');
-      } else if (hostname.includes('rlwy.net')) {
-        console.error('→ Railway proxy network - should work with family: 0');
-      }
-    }
-
-    return false;
-  } finally {
-    if (testConnection) {
-      try {
-        await testConnection.quit();
-      } catch (err) {
-        console.warn('Error closing test connection:', err.message);
-      }
-    }
-  }
-}
-
-/**
- * Close all active Redis connections
- * Should be called during application shutdown
- */
-export async function closeAllRedisConnections(): Promise<void> {
-  console.log(`Closing ${activeConnections.size} active Redis connections...`);
-
-  const closePromises = Array.from(activeConnections).map(async connection => {
-    try {
-      if (connection.status === 'ready' || connection.status === 'connecting') {
-        // Special handling for subscriber connections
-        try {
-          // Check if this connection has active subscriptions (subscriber pattern)
-          if (typeof (connection as any).unsubscribe === 'function') {
-            await (connection as any).unsubscribe();
-            console.log('Unsubscribed from Redis channels');
-          }
-        } catch (unsubError) {
-          console.warn('Error unsubscribing from Redis channels:', unsubError);
-        }
-
-        await connection.quit();
-      } else if (connection.status !== 'end' && connection.status !== 'close') {
-        connection.disconnect();
-      }
-    } catch (error) {
-      Logger.error('Error closing Redis connection:', error);
-      // Force disconnect if quit fails
-      try {
-        connection.disconnect();
-      } catch (disconnectError) {
-        Logger.error('Error force disconnecting Redis connection:', disconnectError);
-      }
-    }
-  });
-
-  await Promise.all(closePromises);
-  activeConnections.clear();
-  console.log('All Redis connections closed');
-}
-=======
  * Closes all active Redis connections
  */
 export async function closeAllRedisConnections(): Promise<void> {
@@ -372,5 +172,4 @@
 process.on('SIGTERM', async () => {
   await closeAllRedisConnections();
   process.exit(0);
-});
->>>>>>> 6fc8557d
+});